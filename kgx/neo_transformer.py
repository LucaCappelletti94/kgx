--- conflicted
+++ resolved
@@ -21,8 +21,8 @@
     TODO: also support mapping from Monarch neo4j
     """
 
-    def __init__(self, t=None, uri=None, username=None, password=None):
-        super(NeoTransformer, self).__init__(t.graph)
+    def __init__(self, graph=None, uri=None, username=None, password=None):
+        super(NeoTransformer, self).__init__(graph)
 
         if uri is username is None:
             with open("config.yml", 'r') as ymlfile:
@@ -33,7 +33,7 @@
 
         self.driver = GraphDatabase.driver(uri, auth=(username, password))
 
-    def batch_load_records(self, query, size=10000):
+    def batch_load_records(self, query, size=1000):
         with self.driver.session() as session:
             for i in itertools.count(1):
                 records = session.read_transaction(query, pageSize=size, pageNumber=i)
@@ -48,9 +48,11 @@
         """
         for records in self.batch_load_records(self.get_nodes):
             self.load_nodes(records)
+            break
 
         for records in self.batch_load_records(self.get_edges):
             self.load_edges(records)
+            break
 
     def load_nodes(self, node_records):
         """
@@ -113,21 +115,13 @@
             attr_dict=attributes
         )
 
-    def get_nodes(self, tx, pageNumber, pageSize):
+    def get_nodes(self, tx, pageNumber=1, pageSize=1000):
         """
         Get a page of nodes from the database
         """
         pageNumber = 1 if pageNumber < 1 else pageNumber
         skip=(pageNumber - 1) * pageSize
 
-        q="""
-        MATCH (n) RETURN n SKIP {skip} LIMIT {pageSize};
-        """.format(skip=skip, pageSize=pageSize).strip()
-
-<<<<<<< HEAD
-        logging.info(q)
-        return tx.run(q)
-=======
         labels = None
         if 'subject_category' in self.filter:
             labels = self.filter['subject_category']
@@ -141,29 +135,27 @@
 
         query = None
         if labels:
-            query = "MATCH (n:{labels} {{ {properties} }}) RETURN n".format(labels=labels, properties=self.parse_properties(properties))
+            query="""
+            MATCH (n:{labels} {{ {properties} }}) RETURN n SKIP {skip} LIMIT {pageSize};
+            """.format(labels=labels, properties=self.parse_properties(properties), skip=skip, pageSize=pageSize).strip()
         else:
-            query = "MATCH (n {{ {properties} }}) RETURN n".format(properties=self.parse_properties(properties))
+            query="""
+            MATCH (n {{ {properties} }}) RETURN n SKIP {skip} LIMIT {pageSize};
+            """.format(properties=self.parse_properties(properties), skip=skip, pageSize=pageSize).strip()
+
+        query = query.replace("{  }", "")
 
         logging.debug(query)
         return tx.run(query)
->>>>>>> 59b1d622
-
-    def get_edges(self, tx, pageNumber, pageSize):
+
+    def get_edges(self, tx, pageNumber=1, pageSize=1000):
         """
         Get a page of edges from the database
         """
+        import pudb; pudb.set_trace()
         pageNumber = 1 if pageNumber < 1 else pageNumber
         skip=(pageNumber - 1) * pageSize
 
-        q="""
-        MATCH (s)-[p]->(o) RETURN s,p,o SKIP {skip} LIMIT {pageSize};
-        """.format(skip=skip, pageSize=pageSize).strip()
-
-<<<<<<< HEAD
-        logging.info(q)
-        return tx.run(q)
-=======
         params = {}
         params['subject_category'] = self.filter['subject_category'] if 'subject_category' in self.filter else None
         params['object_category'] = self.filter['object_category'] if 'object_category' in self.filter else None
@@ -176,17 +168,37 @@
 
         query = None
         if params['subject_category'] is not None and params['object_category'] is not None and params['edge_label'] is not None:
-            query = "MATCH (s:{subject_category})-[p:{edge_label} {{ {edge_properties} }}]->(o:{object_category}) RETURN s,p,o".format(**params, edge_properties=self.parse_properties(properties))
+            query = """
+            MATCH (s:{subject_category})-[p:{edge_label} {{ {edge_properties} }}]->(o:{object_category})
+            RETURN s,p,o
+            SKIP {skip} LIMIT {pageSize};
+            """.format(skip=skip, pageSize=pageSize, edge_properties=self.parse_properties(properties), **params).strip()
+
         elif params['subject_category'] is None and params['object_category'] is not None and params['edge_label'] is not None:
-            query = "MATCH (s)-[p:{edge_label} {{ {edge_properties} }}]->(o:{object_category}) RETURN s,p,o".format(**params, edge_properties=self.parse_properties(properties))
+            query = """
+            MATCH (s)-[p:{edge_label} {{ {edge_properties} }}]->(o:{object_category})
+            RETURN s,p,o
+            SKIP {skip} LIMIT {pageSize};
+            """.format(skip=skip, pageSize=pageSize, edge_properties=self.parse_properties(properties), **params).strip()
+
         elif params['subject_category'] is None and params['object_category'] is None and params['edge_label'] is not None:
-            query = "MATCH (s)-[p:{edge_label} {{ {edge_properties} }}]->(o) RETURN s,p,o".format(**params, edge_properties=self.parse_properties(properties))
+            query = """
+            MATCH (s)-[p:{edge_label} {{ {edge_properties} }}]->(o)
+            RETURN s,p,o
+            SKIP {skip} LIMIT {pageSize};
+            """.format(skip=skip, pageSize=pageSize, edge_properties=self.parse_properties(properties), **params).strip()
+
         else:
-            query = "MATCH (s)-[p {{ {edge_properties} }}]->(o) RETURN s,p,o".format(**params, edge_properties=self.parse_properties(properties))
+            query = """
+            MATCH (s)-[p {{ {edge_properties} }}]->(o)
+            RETURN s,p,o
+            SKIP {skip} LIMIT {pageSize};
+            """.format(skip=skip, pageSize=pageSize, edge_properties=self.parse_properties(properties), **params).strip()
+
+        query = query.replace("{  }", "")
 
         logging.debug(query)
         return tx.run(query)
->>>>>>> 59b1d622
 
     def save_node(self, tx, obj):
         """
