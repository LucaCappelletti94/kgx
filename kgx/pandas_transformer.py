--- conflicted
+++ resolved
@@ -64,7 +64,6 @@
             Any additional arguments
 
         """
-        self.filename = filename
         if 'delimiter' not in kwargs:
             # infer delimiter from file format
             kwargs['delimiter'] = _extension_types[input_format]
@@ -83,13 +82,8 @@
             with tarfile.open(filename, mode=mode) as tar:
                 for member in tar.getmembers():
                     f = tar.extractfile(member)
-<<<<<<< HEAD
-                    df = pd.read_csv(f, comment='#', dtype=str, **kwargs) # type: pd.DataFrame
-                    if member.name == 'nodes.csv':
-=======
                     df = pd.read_csv(f, comment='#', **kwargs) # type: pd.DataFrame
                     if member.name == "nodes.{}".format(input_format):
->>>>>>> 32989045
                         self.load_nodes(df)
                     elif member.name == "edges.{}".format(input_format):
                         self.load_edges(df)
@@ -283,42 +277,8 @@
                     data[key] = str(value)
         return data
 
-<<<<<<< HEAD
-    def load_nodes(self, df:pd.DataFrame):
-        for obj in df.to_dict('record'):
-            self.load_node(obj)
-
-    def load_node(self, obj:Dict):
-        kwargs = self.build_kwargs(obj.copy())
-        
-        if 'id' not in kwargs:
-            print('node in {} with missing id: {}'.format(self.filename, obj))
-            return
-        
-        n = kwargs['id']
-        self.graph.add_node(n, **kwargs)
-
-    def load_edges(self, df: pd.DataFrame):
-        for obj in df.to_dict('record'):
-            self.load_edge(obj)
-
-    def load_edge(self, obj: Dict):
-        kwargs = self.build_kwargs(obj.copy())
-        if 'subject' not in kwargs:
-            print('node in {} with missing subject: {}'.format(self.filename, obj))
-            return
-        if 'object' not in kwargs:
-            print('node in {} with missing object: {}'.format(self.filename, obj))
-            return
-        s = kwargs['subject']
-        o = kwargs['object']
-        self.graph.add_edge(s, o, **kwargs)
-
-    def build_export_row(self, data:dict) -> dict:
-=======
     @staticmethod
     def _build_export_row(data: Dict) -> Dict:
->>>>>>> 32989045
         """
         Casts all values to primitive types like str or bool according to the
         specified type in `_column_types`. Lists become pipe delimited strings.
