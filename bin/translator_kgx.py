--- conflicted
+++ resolved
@@ -354,12 +354,7 @@
 @click.option('-o', '--output', type=click.Path(exists=False), required=True)
 @click.option('--output-type', type=click.Choice(get_file_types()))
 @pass_config
-<<<<<<< HEAD
-def neo4j_download(config, stop_after, subject_label, object_label, edge_type, address, username, password, output, output_type):
-
-=======
 def neo4j_download(config, page_size, stop_after, subject_label, object_label, edge_type, address, username, password, output, output_type):
->>>>>>> 774bf2e3
     if not is_writable(output):
         try:
             with open(output, 'w+') as f:
@@ -377,10 +372,12 @@
     edge_type = ':`{}`'.format(edge_type) if isinstance(edge_type, str) else ''
 
     match = 'match (n{})-[e{}]->(m{})'.format(subject_label, edge_type, object_label)
-    count = driver.query('{} return count(*)'.format(match))
+
+    results = driver.query('{} return count(*)'.format(match))
+
     click.echo('Using cyper query: {} return n, e, m'.format(match))
 
-    for a, in count:
+    for a, in results:
         size = a
         break
 
