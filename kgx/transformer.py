--- conflicted
+++ resolved
@@ -1,14 +1,7 @@
 import networkx as nx
-<<<<<<< HEAD
-import json, time
-
-from typing import Union, List, Dict, Tuple
-=======
 import json, time, click, logging
 from typing import Union, List, Dict
->>>>>>> 32989045
 from networkx.readwrite import json_graph
-from collections import defaultdict
 
 from kgx.filter import Filter
 
@@ -89,119 +82,6 @@
         value: Union[List[str], str]
             The value for a filter. Can be either a string or a list
 
-<<<<<<< HEAD
-    def categorize(self, ignore:List[str]=None):
-        """
-        Attempts to find node categories and edge labels by following
-        subclass_of paths within the graph. If a superclass is being ignored
-        then all of its children subclasses will be used unless they are also
-        being ignored. You can use the ignore feature in this way to get more
-        refined categories.
-
-        First builds the `ontology_graph`, which contains all the subclass_of
-        relations in the given graph, including implicit ones that can be
-        extracted from the `type` node property, and from equivalent nodes.
-        Then crawls down from superclasses in the `ontology_graph` to find all
-        related nodes that should be categorized under them in the given graph.
-
-        Parameters
-        ----------
-        ignore: List[str]
-            the names of categories to ignore, by default "All" and "entity" are
-            ignored.
-        """
-        if ignore is None:
-            ignore = IGNORE_CLASSSES
-        else:
-            ignore += IGNORE_CLASSSES
-
-        ontology_graph = nx.DiGraph()
-
-        with click.progressbar(edges(self.graph, edge_label='subclass_of'), label='Building ontology graph 1/3') as bar:
-            for u, v in bar:
-                ontology_graph.add_edge(u, v, edge_label='subclass_of')
-
-        with click.progressbar(edges(self.graph, edge_label='same_as'), label='Building ontology graph 2/3') as bar:
-            for u, v, in bar:
-                for _, superclass in edges(self.graph, node=u, mode='out', edge_label='subclass_of'):
-                    ontology_graph.add_edge(u, superclass, edge_label='subclass_of')
-                for _, superclass in edges(self.graph, node=v, mode='out', edge_label='subclass_of'):
-                    ontology_graph.add_edge(v, superclass, edge_label='subclass_of')
-
-        with click.progressbar(self.graph.nodes(data='type'), label='Building ontology graph 3/3') as bar:
-            for n, node_type in bar:
-                if node_type in self.graph:
-                    ontology_graph.add_edge(n, node_type, edge_label='subclass_of')
-
-        superclasses = set()
-
-        with click.progressbar(self.graph.nodes(data='name'), label='Finding superclasses') as bar:
-            for n, name in bar:
-                if name is None:
-                    continue
-
-                in_degree = sum(1 for _, _, edge_label in self.graph.in_edges(n, data='edge_label') if edge_label == 'subclass_of')
-                out_degree = sum(1 for _, _, edge_label in self.graph.out_edges(n, data='edge_label') if edge_label == 'subclass_of')
-                if out_degree == 0 and in_degree > 0:
-                    superclasses.add(n)
-
-                c = toolkit().get_element(name)
-                if c is not None:
-                    superclasses.add(n)
-
-                c = toolkit().get_by_mapping(n)
-                if c is not None:
-                    superclasses.add(n)
-
-        def get_valid_superclasses(superclasses):
-            """
-            Returns a list of the most immediate valid subclasses of the given
-            superclasses (which will be a given superclass if it is valid).
-            """
-            result = set()
-            for superclass in superclasses:
-                name = self.graph.node[superclass].get('name')
-                is_invalid = name is None or name in ignore
-                if is_invalid:
-                    for subclass, _, edge_label in self.graph.in_edges(superclass, data='edge_label'):
-                        if edge_label == 'subclass_of':
-                            result.update(get_valid_superclasses([subclass]))
-                else:
-                    result.add(superclass)
-            return result
-
-        superclasses = get_valid_superclasses(superclasses)
-
-        with click.progressbar(superclasses, label='Categorizing nodes') as bar:
-            for superclass in bar:
-                name = fmt_category(self.graph.node[superclass].get('name'))
-
-                c = toolkit().get_by_mapping(superclass)
-                if c is not None:
-                    name = c
-
-                c = toolkit().get_element(name)
-                if c is not None:
-                    name = c.name
-
-                if name is None or name in ignore:
-                    continue
-
-                for subclass in subclasses(superclass, ontology_graph):
-                    if subclass in self.graph:
-                        category = self.graph.node[subclass].get('category')
-                        if not isinstance(category, list) or category == [] or category == ['named thing']:
-                            self.graph.node[subclass]['category'] = [name]
-                        else:
-                            if name not in category:
-                                category.append(name)
-
-        memo = {}
-        # Starts with each uncategorized ge and finds a superclass
-        with click.progressbar(self.graph.edges(data=True), label='Categorizing edges') as bar:
-            for u, v, data in bar:
-                if data.get('edge_label') is None or data['edge_label'] == 'related_to':
-=======
         """
         # TODO: Not using Filter class here. This has side effect for NeoTransformer
         self.filters[key] = value
@@ -229,7 +109,6 @@
                     # or if edge_label property is None
                     # or if edge_label is simply 'related_to'
                     # then find a BioLink Model relevant edge_label
->>>>>>> 32989045
                     relation = data.get('relation')
                     if relation not in memo:
                         superclass = find_superclass(relation, self.graph)
@@ -238,7 +117,6 @@
                     if memo[relation] is not None:
                         data['edge_label'] = memo[relation]
 
-<<<<<<< HEAD
         # Set all null categories to the default value, and format all others
         with click.progressbar(self.graph.nodes(data='category'), label='Ensuring valid categories') as bar:
             for n, category in bar:
@@ -289,12 +167,6 @@
 
         The clique leader chosen depends on the categories within that clique.
         For this reason it's useful to run the `categorize` method first.
-=======
-    def merge_cliques(self) -> None:
-        """
-        Merges all nodes that are connected by `same_as` edges
-        or are marked as equivalent by a node's `same_as` property.
->>>>>>> 32989045
         """
         if categorize_first:
             self.categorize()
