--- conflicted
+++ resolved
@@ -85,31 +85,20 @@
 
 @cli.command(name='neo4j-upload')
 @click.option('--input-type', type=click.Choice(get_file_types()))
-<<<<<<< HEAD
+@click.option('--use-unwind', is_flag=True, help='Loads using UNWIND, which is quicker')
 @click.argument('address', type=str)
-=======
-@click.option('--use-unwind', is_flag=True, help='Loads using UNWIND, which is quicker')
-@click.argument('uri', type=str)
->>>>>>> 8c1afff2
 @click.argument('username', type=str)
 @click.argument('password', type=str)
 @click.argument('inputs', nargs=-1, type=click.Path(exists=False), required=True)
 @pass_config
 @handle_exception
-<<<<<<< HEAD
-def neo4j_upload(config, address, username, password, inputs, input_type):
+def neo4j_upload(config, address, username, password, inputs, input_type, use_unwind):
     t = load_transformer(inputs, input_type)
     neo_transformer = kgx.NeoTransformer(graph=t.graph, uri=address, username=username, password=password)
-    neo_transformer.save()
-=======
-def neo4j_upload(config, uri, username, password, inputs, input_type, use_unwind):
-    t = load_transformer(inputs, input_type)
-    neo_transformer = kgx.NeoTransformer(graph=t.graph, uri=uri, username=username, password=password)
     if use_unwind:
         neo_transformer.save_with_unwind()
     else:
         neo_transformer.save()
->>>>>>> 8c1afff2
 
 @cli.command()
 @click.option('--input-type', type=click.Choice(get_file_types()))
